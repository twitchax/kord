[package]
name = "kord-web"
version = "0.2.0"
edition = "2021"
authors = ["Aaron Roney <twitchax@gmail.com>"]
description = "Example project showing off Leptos with Axum, running as a `wasi:http` service."

[lib]
crate-type = ["cdylib", "rlib"]

[dependencies]
leptos = { version = "0.8", features = ["nightly"] }
leptos_router = { version = "0.8", features = ["nightly"] }
# Scoped down due to https://github.com/rust-lang/rust/issues/130323.
<<<<<<< HEAD
axum = { version = "0.7", default-features = false, features = ["json", "matched-path", "original-uri", "tower-log", "tracing", "form", "query"], optional = true }
# This can be bumped to 0.6.2+ when axum bumps (waiting on leptos_axum). 
axum-insights = { version = "0.5.2", optional = true, default-features = false }
console_error_panic_hook = { version = "0.1", optional = true}
=======
axum = { version = "0.8", default-features = false, features = [
    "json",
    "matched-path",
    "original-uri",
    "tower-log",
    "tracing",
    "form",
    "query",
], optional = true }
console_error_panic_hook = { version = "0.1", optional = true }
>>>>>>> 648a9387
# Tell leptos_axum to use a wasm-friendly executor.
leptos_axum = { version = "0.8", default-features = false, features = [
    "wasm",
], optional = true }
leptos_meta = { version = "0.8" }
# Scoped down to minimal set.
tokio = { version = "1", default-features = false, features = [
    "sync",
    "rt",
    "time",
], optional = true }
wasm-bindgen = { version = "0.2", optional = true }
wasi = { version = "0.14", optional = true }
tower = { version = "0.5", optional = true }
futures = { version = "0.3", optional = true }
rust-embed = { version = "8.5", features = [
    "debug-embed",
    "mime-guess",
], optional = true }

[features]
hydrate = ["dep:console_error_panic_hook", "dep:wasm-bindgen", "leptos/hydrate"]
ssr = [
    "dep:axum",
    "dep:axum-insights",
    "dep:tokio",
    "dep:leptos_axum",
    "dep:tower",
    "dep:wasi",
    "dep:futures",
    "dep:rust-embed",
    "leptos/ssr",
    "leptos_meta/ssr",
    "leptos_router/ssr",
]

[package.metadata.leptos]
# The name used by wasm-bindgen/cargo-leptos for the JS/WASM bundle. Defaults to the crate name
output-name = "kord-web"

# The site root folder is where cargo-leptos generate all output. WARNING: all content of this folder will be erased on a rebuild. Use it in your server setup.
site-root = "target/site"

# The site-root relative folder where all compiled output (JS, WASM and CSS) is written
# Defaults to pkg
site-pkg-dir = "pkg"

# [Optional] The source CSS file. If it ends with .sass or .scss then it will be compiled by dart-sass into CSS. The CSS is optimized by Lightning CSS before being written to <site-root>/<site-pkg>/app.css
style-file = "style/main.scss"
# Assets source dir. All files found here will be copied and synchronized to site-root.
# The assets-dir cannot have a sub directory with the same name/path as site-pkg-dir.
#
# Optional. Env: LEPTOS_ASSETS_DIR.
assets-dir = "public"

# The IP and port (ex: 127.0.0.1:3000) where the server serves the content. Use it in your server setup.
site-addr = "127.0.0.1:3000"

# The port to use for automatic reload monitoring
reload-port = 3001

# [Optional] Command to use when running end2end tests. It will run in the end2end dir.
#   [Windows] for non-WSL use "npx.cmd playwright test"
#   This binary name can be checked in Powershell with Get-Command npx
end2end-cmd = "npx playwright test"
end2end-dir = "end2end"

#  The browserlist query used for optimizing the CSS.
browserquery = "defaults"

# The environment Leptos will run in, usually either "DEV" or "PROD"
env = "DEV"

# The features to use when compiling the bin target
#
# Optional. Can be over-ridden with the command line parameter --bin-features
bin-features = ["ssr"]

# If the --no-default-features flag should be used when compiling the bin target
#
# Optional. Defaults to false.
bin-default-features = false

# The features to use when compiling the lib target
#
# Optional. Can be over-ridden with the command line parameter --lib-features
lib-features = ["hydrate"]

# If the --no-default-features flag should be used when compiling the lib target
#
# Optional. Defaults to false.
lib-default-features = false

# The profile to use for the lib target when compiling for release
#
# Optional. Defaults to "release".
lib-profile-release = "wasm-release"<|MERGE_RESOLUTION|>--- conflicted
+++ resolved
@@ -12,12 +12,6 @@
 leptos = { version = "0.8", features = ["nightly"] }
 leptos_router = { version = "0.8", features = ["nightly"] }
 # Scoped down due to https://github.com/rust-lang/rust/issues/130323.
-<<<<<<< HEAD
-axum = { version = "0.7", default-features = false, features = ["json", "matched-path", "original-uri", "tower-log", "tracing", "form", "query"], optional = true }
-# This can be bumped to 0.6.2+ when axum bumps (waiting on leptos_axum). 
-axum-insights = { version = "0.5.2", optional = true, default-features = false }
-console_error_panic_hook = { version = "0.1", optional = true}
-=======
 axum = { version = "0.8", default-features = false, features = [
     "json",
     "matched-path",
@@ -27,8 +21,9 @@
     "form",
     "query",
 ], optional = true }
+# This can be bumped to 0.6.2+ when axum bumps (waiting on leptos_axum). 
+axum-insights = { version = "0.6", optional = true, default-features = false }
 console_error_panic_hook = { version = "0.1", optional = true }
->>>>>>> 648a9387
 # Tell leptos_axum to use a wasm-friendly executor.
 leptos_axum = { version = "0.8", default-features = false, features = [
     "wasm",
